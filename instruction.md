# Project Documentation

## Docker Operations

### Clean and Restart

```bash
# Stop containers
docker-compose down

# Remove all resources
docker system prune -a --volumes -f

or

docker-compose down -v
docker system prune -f

# Rebuild
docker-compose up --build
```

## Environment Setup
<<<<<<< HEAD

### Configure .env:

```env
PORT=3000
APP_NAME=api-gateway
NODE_ENV=development
IS_ELASTIC_CONFIGURED=false
ELASTIC_URL=http://localhost:9200
BASE_URL=/api
CORS_ORIGINS=*
COOKIE_SECRET=your-secret-key
API_VERSION=v1
MONGO_INITDB_ROOT_USERNAME=admin
MONGO_INITDB_ROOT_PASSWORD=password
MONGO_URI=mongodb://admin:password@localhost:27017/test?authSource=admin

# Redis configuration
REDIS_URL=redis://localhost:6379
QUEUE_NAME=default
MAX_RETRIES=3
RETRY_DELAY=300000 # 5 minutes
JOB_TIMEOUT=3600000 # 1 hour

# Worker configuration
CONCURRENCY=4
PREFETCH_COUNT=10
POLL_INTERVAL=1000 # 1 second
MAX_TASKS_PER_CHILD=1000
```
=======
https://docs.google.com/document/d/1_PNVU0uA0xQnSxFRXfW1dFHsoepPcC7AbL1gZynQx5w/edit?usp=sharing

if you dont have permission please talk with shay saruusi elshten


>>>>>>> bec4a65f

https://docs.google.com/document/d/1_PNVU0uA0xQnSxFRXfW1dFHsoepPcC7AbL1gZynQx5w/edit?usp=sharing

if you dont have permission please talk with shay saruusi elshten

### Install dependencies:

```bash
npm install
```

### Start development:

```bash
npm run dev
```

## API Endpoints

### Health Check

```bash
curl http://localhost:3000/api/health \
  -H "x-api-key: your-api-key" \
  -G -d "version=1"
```

#### Response:

```json
{
  "status": "healthy",
  "uptime": 35.265359111,
  "timestamp": "2025-01-26T06:40:45.587Z",
  "version": "1.0.0"
}
```

### PDF Generation

```bash
curl -X POST \
  'http://localhost:3000/api/pdf/generate' \
  -H 'Content-Type: application/json' \
  -d '{
    "templateName": "invoice",
    "data": {
      "company_name": "Test Company",
      "company_address": "123 Business Street",
      "company_city": "Business City",
      "company_country": "Country",
      "company_phone": "+1 234 567 890",
      "company_email": "contact@company.com",

      "invoice_number": "INV-001",
      "invoice_date": "2025-01-27",
      "due_date": "2025-02-26",

      "client_name": "Client Company Name",
      "client_address": "456 Client Street",
      "client_city": "Client City",
      "client_country": "Country",
      "client_phone": "+1 098 765 432",
      "client_email": "client@clientcompany.com",

      "items": [
        {
          "description": "Service 1",
          "quantity": 2,
          "unit_price": 100,
          "amount": 200
        }
      ],

      "subtotal": 200,
      "tax_rate": 20,
      "tax_amount": 40,
      "total": 240,

      "payment_terms": 30
    }
  }' \
  --output invoice.pdf
```

### Queue :

```bash
curl -X POST http://localhost:3000/api/queue/enqueue \
 -H "Content-Type: application/json" \
 -d '{
   "task": "process video",
   "priority": 1
 }'
```

get queue status

```bash
curl -X GET http://localhost:3000/api/queue/status/{jobId}

```

cancel job :

```bash
curl -X POST http://localhost:3000/api/queue/cancel/{jobId}
```

## Running Tests

### with Docker

```bash
docker-compose up -d
# All tests
docker-compose exec app npm run test:unit
```

### in local

```bash
npm run test:unit
```

### Port in Use

```bash
# Find process
lsof -i :3000

# Kill process
kill -9 <PID>
```

## Docker Cleanup

```bash
# Remove unused volumes
docker volume prune

# Remove unused networks
docker network prune
```<|MERGE_RESOLUTION|>--- conflicted
+++ resolved
@@ -21,8 +21,6 @@
 ```
 
 ## Environment Setup
-<<<<<<< HEAD
-
 ### Configure .env:
 
 ```env
@@ -52,17 +50,11 @@
 POLL_INTERVAL=1000 # 1 second
 MAX_TASKS_PER_CHILD=1000
 ```
-=======
+
 https://docs.google.com/document/d/1_PNVU0uA0xQnSxFRXfW1dFHsoepPcC7AbL1gZynQx5w/edit?usp=sharing
 
 if you dont have permission please talk with shay saruusi elshten
 
-
->>>>>>> bec4a65f
-
-https://docs.google.com/document/d/1_PNVU0uA0xQnSxFRXfW1dFHsoepPcC7AbL1gZynQx5w/edit?usp=sharing
-
-if you dont have permission please talk with shay saruusi elshten
 
 ### Install dependencies:
 
