export const TYPES = {
<<<<<<< HEAD
  App: Symbol.for('App'),
  HealthService: Symbol.for('HealthService'),
  HealthController: Symbol.for('HealthController'),
  HealthRoutes: Symbol.for('HealthRoutes'),
  Routes: Symbol.for('Routes'),
  ValidationService: Symbol.for('ValidationService'),
=======
    App: Symbol.for('App'),
    HealthService: Symbol.for('HealthService'),
    HealthController: Symbol.for('HealthController'),
    HealthRoutes: Symbol.for('HealthRoutes'),
    Routes: Symbol.for('Routes'),
    PDFService: Symbol.for('PDFService'),
    TemplateService: Symbol.for('TemplateService'),
    PDFController: Symbol.for('PDFController'),
    PDFRoutes: Symbol.for('PDFRoutes')
>>>>>>> c416bc07
};<|MERGE_RESOLUTION|>--- conflicted
+++ resolved
@@ -1,12 +1,4 @@
 export const TYPES = {
-<<<<<<< HEAD
-  App: Symbol.for('App'),
-  HealthService: Symbol.for('HealthService'),
-  HealthController: Symbol.for('HealthController'),
-  HealthRoutes: Symbol.for('HealthRoutes'),
-  Routes: Symbol.for('Routes'),
-  ValidationService: Symbol.for('ValidationService'),
-=======
     App: Symbol.for('App'),
     HealthService: Symbol.for('HealthService'),
     HealthController: Symbol.for('HealthController'),
@@ -15,6 +7,6 @@
     PDFService: Symbol.for('PDFService'),
     TemplateService: Symbol.for('TemplateService'),
     PDFController: Symbol.for('PDFController'),
-    PDFRoutes: Symbol.for('PDFRoutes')
->>>>>>> c416bc07
+    PDFRoutes: Symbol.for('PDFRoutes'),
+    ValidationService: Symbol.for('ValidationService'),
 };