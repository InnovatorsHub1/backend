--- conflicted
+++ resolved
@@ -9,11 +9,8 @@
     PDFController: Symbol.for('PDFController'),
     PDFRoutes: Symbol.for('PDFRoutes'),
     ValidationService: Symbol.for('ValidationService'),
-<<<<<<< HEAD
+    RetryService: Symbol.for('RetryService'),
     QueueService: Symbol.for('QueueService'),
     QueueController: Symbol.for('QueueController'),
     QueueRoutes: Symbol.for('QueueRoutes')
-=======
-    RetryService: Symbol.for('RetryService'),
->>>>>>> 065773b5
 };