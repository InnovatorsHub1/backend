import { injectable, inject } from 'inversify';
import { Application } from 'express';
import { HealthRoutes } from './health.routes';
import { QueueRoutes } from './queue.routes';
import { PDFRoutes } from './pdf.routes';
import { config } from '../config';
import { TYPES } from '../core/di/types';
<<<<<<< HEAD


=======
import { AuthRoutes } from './auth.routes';
>>>>>>> 6be78d56
@injectable()
export class Routes {
    constructor(
        @inject('Application') private readonly app: Application,
        @inject(TYPES.HealthRoutes) private readonly healthRoutes: HealthRoutes,
        @inject(TYPES.PDFRoutes) private readonly pdfRoutes: PDFRoutes,
<<<<<<< HEAD
        @inject(TYPES.QueueRoutes) private readonly queueRoutes: QueueRoutes
    ) {}
=======
        @inject(TYPES.AuthRoutes) private readonly authRoutes: AuthRoutes
    ) { }
>>>>>>> 6be78d56

    public initializeRoutes(): void {
        console.log('Initializing routes with base URL:', config.baseUrl);
        this.app.use(`${config.baseUrl}/health`, this.healthRoutes.router);
        this.app.use(`${config.baseUrl}/pdf`, this.pdfRoutes.router);
<<<<<<< HEAD
        this.app.use(`${config.baseUrl}/queue`, this.queueRoutes.router);
=======
        this.app.use(`${config.baseUrl}/auth`, this.authRoutes.router);
>>>>>>> 6be78d56
    }
}<|MERGE_RESOLUTION|>--- conflicted
+++ resolved
@@ -5,34 +5,22 @@
 import { PDFRoutes } from './pdf.routes';
 import { config } from '../config';
 import { TYPES } from '../core/di/types';
-<<<<<<< HEAD
-
-
-=======
 import { AuthRoutes } from './auth.routes';
->>>>>>> 6be78d56
 @injectable()
 export class Routes {
     constructor(
         @inject('Application') private readonly app: Application,
         @inject(TYPES.HealthRoutes) private readonly healthRoutes: HealthRoutes,
         @inject(TYPES.PDFRoutes) private readonly pdfRoutes: PDFRoutes,
-<<<<<<< HEAD
-        @inject(TYPES.QueueRoutes) private readonly queueRoutes: QueueRoutes
-    ) {}
-=======
+        @inject(TYPES.QueueRoutes) private readonly queueRoutes: QueueRoutes,
         @inject(TYPES.AuthRoutes) private readonly authRoutes: AuthRoutes
     ) { }
->>>>>>> 6be78d56
 
     public initializeRoutes(): void {
         console.log('Initializing routes with base URL:', config.baseUrl);
         this.app.use(`${config.baseUrl}/health`, this.healthRoutes.router);
         this.app.use(`${config.baseUrl}/pdf`, this.pdfRoutes.router);
-<<<<<<< HEAD
         this.app.use(`${config.baseUrl}/queue`, this.queueRoutes.router);
-=======
         this.app.use(`${config.baseUrl}/auth`, this.authRoutes.router);
->>>>>>> 6be78d56
     }
 }