export interface IErrorResponse {
<<<<<<< HEAD
    message: string;
    statusCode: number;
    status: string;
    source: string;
    timestamp: string;
  }
  
  export interface ILogger {
    info(message: string, meta?: any): void;
    error(message: string, meta?: any): void;
    warn(message: string, meta?: any): void;
    debug(message: string, meta?: any): void;
  }
  
  export interface IConfig {
    port: number;
    nodeEnv: string;
    isElasticConfigured: boolean;
    elasticUrl: string;
    appName: string;
    baseUrl: string;
    logLevel: string;
    corsOrigins: string[];
    cookieSecret: string;
    apiVersion: string;
    jwtPublicKeyPath: string | undefined;
    jwtPrivateKeyPath: string | undefined;
    jwtAccessExpiration: string | number;
    jwtRefreshExpiration: string | number;
    
    // Redis configuration
    redisUrl: string;
    queueName: string;
    maxRetries: number;
    retryDelay: number;
    jobTimeout: number;

    // Worker configuration
    concurrency: number;
    prefetchCount: number;
    pollInterval: number;
    maxTasksPerChild: number;
  }
=======
  message: string;
  statusCode: number;
  status: string;
  source: string;
  timestamp: string;
}

export interface ILogger {
  info(message: string, meta?: any): void;
  error(message: string, meta?: any): void;
  warn(message: string, meta?: any): void;
  debug(message: string, meta?: any): void;
}

export interface IConfig {
  port: number;
  nodeEnv: string;
  isElasticConfigured: boolean;
  elasticUrl: string;
  appName: string;
  baseUrl: string;
  logLevel: string;
  corsOrigins: string[];
  cookieSecret: string;
  apiVersion: string;
  jwtPublicKeyPath: string | undefined;
  jwtPrivateKeyPath: string | undefined;
  jwtAccessExpiration: string | number;
  jwtRefreshExpiration: string | number;
}
>>>>>>> bec4a65f
<|MERGE_RESOLUTION|>--- conflicted
+++ resolved
@@ -1,5 +1,4 @@
 export interface IErrorResponse {
-<<<<<<< HEAD
     message: string;
     statusCode: number;
     status: string;
@@ -29,49 +28,18 @@
     jwtPrivateKeyPath: string | undefined;
     jwtAccessExpiration: string | number;
     jwtRefreshExpiration: string | number;
+
+     // Redis configuration
+     redisUrl: string;
+     queueName: string;
+     maxRetries: number;
+     retryDelay: number;
+     jobTimeout: number;
+ 
+     // Worker configuration
+     concurrency: number;
+     prefetchCount: number;
+     pollInterval: number;
+     maxTasksPerChild: number;
     
-    // Redis configuration
-    redisUrl: string;
-    queueName: string;
-    maxRetries: number;
-    retryDelay: number;
-    jobTimeout: number;
-
-    // Worker configuration
-    concurrency: number;
-    prefetchCount: number;
-    pollInterval: number;
-    maxTasksPerChild: number;
   }
-=======
-  message: string;
-  statusCode: number;
-  status: string;
-  source: string;
-  timestamp: string;
-}
-
-export interface ILogger {
-  info(message: string, meta?: any): void;
-  error(message: string, meta?: any): void;
-  warn(message: string, meta?: any): void;
-  debug(message: string, meta?: any): void;
-}
-
-export interface IConfig {
-  port: number;
-  nodeEnv: string;
-  isElasticConfigured: boolean;
-  elasticUrl: string;
-  appName: string;
-  baseUrl: string;
-  logLevel: string;
-  corsOrigins: string[];
-  cookieSecret: string;
-  apiVersion: string;
-  jwtPublicKeyPath: string | undefined;
-  jwtPrivateKeyPath: string | undefined;
-  jwtAccessExpiration: string | number;
-  jwtRefreshExpiration: string | number;
-}
->>>>>>> bec4a65f
